/**
 * Enhanced Webpack configuration for YUR Framework production builds
 * Includes advanced bundle splitting, caching strategies, and performance optimizations
 */

const path = require('path');
const HtmlWebpackPlugin = require('html-webpack-plugin');
const { BundleAnalyzerPlugin } = require('webpack-bundle-analyzer');
<<<<<<< HEAD
const CompressionPlugin = require('compression-webpack-plugin');
const WorkboxPlugin = require('workbox-webpack-plugin');

module.exports = (env, argv) => {
  const isProduction = argv.mode === 'production';
  const isDevelopment = !isProduction;
=======
const WorkboxPlugin = require('workbox-webpack-plugin');
const CompressionPlugin = require('compression-webpack-plugin');
const TerserPlugin = require('terser-webpack-plugin');
const CssMinimizerPlugin = require('css-minimizer-webpack-plugin');

module.exports = (env, argv) => {
  const isProduction = argv.mode === 'production';
  const isAnalyze = process.env.ANALYZE === 'true';
>>>>>>> 8b31c32c
  
  return {
    entry: {
      main: './src/index.tsx',
      vendor: ['react', 'react-dom', '@mui/material'],
      scientific: './src/scientific/index.ts',
      spatial: './src/spatial/index.ts',
<<<<<<< HEAD
      agents: './src/agents/index.ts',
      plugins: './src/plugins/index.ts'
=======
      agents: './src/agents/index.ts'
>>>>>>> 8b31c32c
    },
    
    output: {
      path: path.resolve(__dirname, '../../frontend/dist'),
      filename: isProduction 
        ? '[name].[contenthash:8].js' 
        : '[name].js',
      chunkFilename: isProduction 
        ? '[name].[contenthash:8].chunk.js' 
        : '[name].chunk.js',
      assetModuleFilename: 'assets/[name].[contenthash:8][ext]',
      clean: true,
      publicPath: '/',
<<<<<<< HEAD
      crossOriginLoading: 'anonymous'
=======
      // Enable module federation for micro-frontend architecture
      uniqueName: 'yur-framework',
      // Optimize for HTTP/2 multiplexing
      chunkLoadTimeout: 30000,
>>>>>>> 8b31c32c
    },
    
    optimization: {
      minimize: isProduction,
<<<<<<< HEAD
      splitChunks: {
        chunks: 'all',
        minSize: 20000,
        maxSize: 244000,
        cacheGroups: {
          // Vendor libraries
          vendor: {
            test: /[\\/]node_modules[\\/]/,
            name: 'vendors',
            chunks: 'all',
            priority: 10,
            reuseExistingChunk: true
          },
          // React ecosystem
          react: {
            test: /[\\/]node_modules[\\/](react|react-dom|react-router)[\\/]/,
            name: 'react',
            chunks: 'all',
            priority: 20
          },
          // Three.js and 3D libraries
          threejs: {
            test: /[\\/]node_modules[\\/](three|@react-three)[\\/]/,
            name: 'threejs',
=======
      minimizer: [
        new TerserPlugin({
          terserOptions: {
            compress: {
              drop_console: isProduction,
              drop_debugger: isProduction,
              pure_funcs: isProduction ? ['console.log', 'console.info'] : [],
            },
            mangle: {
              safari10: true,
            },
            format: {
              comments: false,
            },
          },
          extractComments: false,
        }),
        new CssMinimizerPlugin({
          minimizerOptions: {
            preset: [
              'default',
              {
                discardComments: { removeAll: true },
              },
            ],
          },
        }),
      ],
      splitChunks: {
        chunks: 'all',
        minSize: 20000,
        minRemainingSize: 0,
        minChunks: 1,
        maxAsyncRequests: 30,
        maxInitialRequests: 30,
        enforceSizeThreshold: 50000,
        cacheGroups: {
          // Core React libraries
          reactVendor: {
            test: /[\\/]node_modules[\\/](react|react-dom|react-router|react-router-dom)[\\/]/,
            name: 'react-vendor',
            chunks: 'all',
            priority: 40,
            enforce: true,
          },
          // UI Framework (Material-UI)
          uiVendor: {
            test: /[\\/]node_modules[\\/](@mui|@emotion)[\\/]/,
            name: 'ui-vendor',
            chunks: 'all',
            priority: 35,
            enforce: true,
          },
          // Three.js and 3D libraries
          threejsVendor: {
            test: /[\\/]node_modules[\\/](three|@react-three|@types\/three)[\\/]/,
            name: 'threejs-vendor',
            chunks: 'all',
            priority: 30,
            enforce: true,
          },
          // Scientific computing libraries
          scientificVendor: {
            test: /[\\/]node_modules[\\/](plotly\.js|d3|katex|plotly\.js-dist)[\\/]/,
            name: 'scientific-vendor',
            chunks: 'all',
            priority: 25,
            enforce: true,
          },
          // Common utilities
          utilsVendor: {
            test: /[\\/]node_modules[\\/](axios|lodash|moment|date-fns)[\\/]/,
            name: 'utils-vendor',
>>>>>>> 8b31c32c
            chunks: 'all',
            priority: 20,
            enforce: true,
          },
<<<<<<< HEAD
          // Material-UI components
          mui: {
            test: /[\\/]node_modules[\\/]@mui[\\/]/,
            name: 'mui',
            chunks: 'all',
            priority: 15
          },
          // Scientific computing libraries
          scientific: {
            test: /[\\/](src[\\/]scientific|node_modules[\\/](d3|plotly))[\\/]/,
            name: 'scientific',
=======
          // Application modules
          scientific: {
            test: /[\\/]src[\\/]scientific[\\/]/,
            name: 'scientific-app',
            chunks: 'all',
            priority: 15,
            minChunks: 1,
          },
          spatial: {
            test: /[\\/]src[\\/]spatial[\\/]/,
            name: 'spatial-app',
            chunks: 'all',
            priority: 15,
            minChunks: 1,
          },
          agents: {
            test: /[\\/]src[\\/]agents[\\/]/,
            name: 'agents-app',
>>>>>>> 8b31c32c
            chunks: 'all',
            priority: 15,
            minChunks: 1,
          },
<<<<<<< HEAD
          // Spatial computing components
          spatial: {
            test: /[\\/]src[\\/]spatial[\\/]/,
            name: 'spatial',
            chunks: 'all',
            priority: 15
          },
          // Agent framework
          agents: {
            test: /[\\/](src[\\/]agents|agent-framework)[\\/]/,
            name: 'agents',
            chunks: 'all',
            priority: 15
          },
          // Common utilities
=======
          // Common application code
>>>>>>> 8b31c32c
          common: {
            test: /[\\/]src[\\/](components|utils|hooks)[\\/]/,
            name: 'common-app',
            chunks: 'all',
            priority: 10,
            minChunks: 2,
          },
          // Default vendor chunk for remaining node_modules
          defaultVendors: {
            test: /[\\/]node_modules[\\/]/,
            name: 'vendors',
            chunks: 'all',
<<<<<<< HEAD
            name: 'common',
            priority: 5,
            reuseExistingChunk: true
          }
        }
      },
      runtimeChunk: {
        name: 'runtime'
      },
      usedExports: true,
      sideEffects: false,
      moduleIds: 'deterministic',
      chunkIds: 'deterministic'
=======
            priority: 5,
            minChunks: 1,
          },
        }
      },
      runtimeChunk: {
        name: entrypoint => `runtime-${entrypoint.name}`,
      },
      usedExports: true,
      sideEffects: false,
      // Enable module concatenation
      concatenateModules: true,
      // Tree shaking optimizations
      providedExports: true,
    },
    
    resolve: {
      extensions: ['.tsx', '.ts', '.js', '.jsx'],
      alias: {
        '@': path.resolve(__dirname, '../../frontend/src'),
        '@scientific': path.resolve(__dirname, '../../frontend/src/scientific'),
        '@spatial': path.resolve(__dirname, '../../frontend/src/spatial'),
        '@components': path.resolve(__dirname, '../../frontend/src/components'),
        '@agents': path.resolve(__dirname, '../../frontend/src/agents'),
        '@utils': path.resolve(__dirname, '../../frontend/src/utils'),
        '@hooks': path.resolve(__dirname, '../../frontend/src/hooks'),
        '@types': path.resolve(__dirname, '../../frontend/src/types'),
      },
      // Resolve optimization
      symlinks: false,
      cacheWithContext: false,
>>>>>>> 8b31c32c
    },
    
    module: {
      rules: [
        {
          test: /\.(ts|tsx)$/,
          use: [
            {
<<<<<<< HEAD
              loader: 'ts-loader',
              options: {
                transpileOnly: isDevelopment,
                compilerOptions: {
                  noEmit: false,
                  sourceMap: isDevelopment
                }
              }
            }
          ],
          exclude: /node_modules/
=======
              loader: 'babel-loader',
              options: {
                presets: [
                  ['@babel/preset-env', {
                    targets: {
                      browsers: ['> 1%', 'last 2 versions', 'not ie <= 11']
                    },
                    modules: false,
                    useBuiltIns: 'usage',
                    corejs: 3,
                  }],
                  ['@babel/preset-react', {
                    runtime: 'automatic',
                  }],
                  '@babel/preset-typescript',
                ],
                plugins: [
                  ['@babel/plugin-transform-runtime', {
                    corejs: false,
                    helpers: true,
                    regenerator: true,
                    useESModules: true,
                  }],
                  // Tree shaking for imports
                  ['babel-plugin-import', {
                    libraryName: '@mui/material',
                    libraryDirectory: '',
                    camel2DashComponentName: false,
                    style: false,
                  }],
                ],
                cacheDirectory: true,
                cacheCompression: isProduction,
              },
            },
          ],
          exclude: /node_modules/,
>>>>>>> 8b31c32c
        },
        {
          test: /\.css$/,
          use: [
            'style-loader',
            {
              loader: 'css-loader',
              options: {
<<<<<<< HEAD
                sourceMap: isDevelopment,
                modules: {
                  auto: true,
                  localIdentName: isProduction 
                    ? '[hash:base64:8]' 
                    : '[name]__[local]--[hash:base64:5]'
                }
              }
            }
          ]
=======
                importLoaders: 1,
                modules: {
                  auto: true,
                  localIdentName: isProduction 
                    ? '[contenthash:base64:8]' 
                    : '[name]__[local]--[hash:base64:5]',
                },
              },
            },
            {
              loader: 'postcss-loader',
              options: {
                postcssOptions: {
                  plugins: [
                    'autoprefixer',
                    'cssnano',
                  ],
                },
              },
            },
          ],
>>>>>>> 8b31c32c
        },
        {
          test: /\.(png|jpg|jpeg|gif|svg)$/,
          type: 'asset',
          parser: {
            dataUrlCondition: {
<<<<<<< HEAD
              maxSize: 8192 // 8kb
            }
          },
          generator: {
            filename: 'assets/images/[name].[contenthash:8][ext]'
          }
=======
              maxSize: 8 * 1024, // 8kb
            },
          },
          generator: {
            filename: 'assets/images/[name].[contenthash:8][ext]',
          },
>>>>>>> 8b31c32c
        },
        {
          test: /\.(woff|woff2|eot|ttf|otf)$/,
          type: 'asset/resource',
          generator: {
<<<<<<< HEAD
            filename: 'assets/fonts/[name].[contenthash:8][ext]'
          }
=======
            filename: 'assets/fonts/[name].[contenthash:8][ext]',
          },
>>>>>>> 8b31c32c
        },
        {
          test: /\.(gltf|glb|obj|fbx)$/,
          type: 'asset/resource',
          generator: {
<<<<<<< HEAD
            filename: 'assets/3d/[name].[contenthash:8][ext]'
          }
        },
        {
          test: /\.(mp4|webm|ogg|mp3|wav|flac|aac)$/,
          type: 'asset/resource',
          generator: {
            filename: 'assets/media/[name].[contenthash:8][ext]'
          }
        }
      ]
    },
    
    resolve: {
      extensions: ['.tsx', '.ts', '.js', '.jsx'],
      alias: {
        '@': path.resolve(__dirname, '../../frontend/src'),
        '@scientific': path.resolve(__dirname, '../../frontend/src/scientific'),
        '@spatial': path.resolve(__dirname, '../../frontend/src/spatial'),
        '@components': path.resolve(__dirname, '../../frontend/src/components'),
        '@agents': path.resolve(__dirname, '../../agent-framework'),
        '@yur-os': path.resolve(__dirname, '../../yur-os'),
        '@plugins': path.resolve(__dirname, '../../plugins'),
        '@core': path.resolve(__dirname, '../../core')
      },
      fallback: {
        "crypto": require.resolve("crypto-browserify"),
        "stream": require.resolve("stream-browserify"),
        "buffer": require.resolve("buffer")
      }
    },
    
=======
            filename: 'assets/3d/[name].[contenthash:8][ext]',
          },
        },
        // Web Workers
        {
          test: /\.worker\.(js|ts)$/,
          use: {
            loader: 'worker-loader',
            options: {
              filename: 'workers/[name].[contenthash:8].js',
            },
          },
        },
      ]
    },
    
>>>>>>> 8b31c32c
    plugins: [
      new HtmlWebpackPlugin({
        template: './public/index.html',
        inject: true,
        minify: isProduction ? {
          removeComments: true,
          collapseWhitespace: true,
          removeRedundantAttributes: true,
          useShortDoctype: true,
          removeEmptyAttributes: true,
          removeStyleLinkTypeAttributes: true,
          keepClosingSlash: true,
          minifyJS: true,
          minifyCSS: true,
<<<<<<< HEAD
          minifyURLs: true
        } : false
=======
          minifyURLs: true,
        } : false,
        // Preload critical chunks
        chunks: ['runtime-main', 'react-vendor', 'ui-vendor', 'main'],
        chunksSortMode: 'manual',
>>>>>>> 8b31c32c
      }),
      
      // Service Worker for caching
      ...(isProduction ? [
        new WorkboxPlugin.GenerateSW({
          clientsClaim: true,
          skipWaiting: true,
<<<<<<< HEAD
          maximumFileSizeToCacheInBytes: 5 * 1024 * 1024, // 5MB
=======
>>>>>>> 8b31c32c
          runtimeCaching: [
            {
              urlPattern: /^https:\/\/fonts\.googleapis\.com/,
              handler: 'StaleWhileRevalidate',
              options: {
<<<<<<< HEAD
                cacheName: 'google-fonts-stylesheets'
              }
=======
                cacheName: 'google-fonts-stylesheets',
              },
>>>>>>> 8b31c32c
            },
            {
              urlPattern: /^https:\/\/fonts\.gstatic\.com/,
              handler: 'CacheFirst',
              options: {
                cacheName: 'google-fonts-webfonts',
                expiration: {
<<<<<<< HEAD
                  maxEntries: 30,
                  maxAgeSeconds: 60 * 60 * 24 * 365 // 1 year
                }
              }
            },
            {
              urlPattern: /\.(?:js|css|html)$/,
              handler: 'StaleWhileRevalidate',
              options: {
                cacheName: 'static-resources'
              }
            },
            {
              urlPattern: /\.(?:png|jpg|jpeg|svg|gif|webp)$/,
=======
                  maxAgeSeconds: 60 * 60 * 24 * 365, // 1 year
                },
              },
            },
            {
              urlPattern: /\.(js|css|html)$/,
              handler: 'StaleWhileRevalidate',
              options: {
                cacheName: 'static-resources',
              },
            },
            {
              urlPattern: /\.(?:png|jpg|jpeg|svg|gif)$/,
>>>>>>> 8b31c32c
              handler: 'CacheFirst',
              options: {
                cacheName: 'images',
                expiration: {
                  maxEntries: 100,
<<<<<<< HEAD
                  maxAgeSeconds: 60 * 60 * 24 * 30 // 30 days
                }
              }
            }
          ]
        })
=======
                  maxAgeSeconds: 60 * 60 * 24 * 30, // 30 days
                },
              },
            },
          ],
        }),
>>>>>>> 8b31c32c
      ] : []),
      
      // Compression
      ...(isProduction ? [
        new CompressionPlugin({
          algorithm: 'gzip',
          test: /\.(js|css|html|svg)$/,
          threshold: 8192,
<<<<<<< HEAD
          minRatio: 0.8
        })
      ] : []),
      
      // Bundle analyzer
      ...(process.env.ANALYZE ? [
        new BundleAnalyzerPlugin({
          analyzerMode: 'static',
          openAnalyzer: false,
          reportFilename: '../reports/bundle-report.html'
        })
      ] : [])
=======
          minRatio: 0.8,
        }),
      ] : []),
      
      // Bundle analyzer
      ...(isAnalyze ? [
        new BundleAnalyzerPlugin({
          analyzerMode: 'server',
          openAnalyzer: true,
        }),
      ] : []),
>>>>>>> 8b31c32c
    ],
    
    devServer: {
      static: {
        directory: path.join(__dirname, '../../frontend/public'),
<<<<<<< HEAD
        publicPath: '/'
=======
        publicPath: '/',
>>>>>>> 8b31c32c
      },
      compress: true,
      port: 3000,
      hot: true,
      historyApiFallback: true,
<<<<<<< HEAD
      open: false,
      allowedHosts: 'all',
      headers: {
        'Access-Control-Allow-Origin': '*',
        'Access-Control-Allow-Methods': 'GET, POST, PUT, DELETE, PATCH, OPTIONS',
        'Access-Control-Allow-Headers': 'X-Requested-With, content-type, Authentication'
      }
=======
      client: {
        overlay: {
          errors: true,
          warnings: false,
        },
      },
      // HTTP/2 support
      http2: true,
      // Enable caching headers
      headers: {
        'Cache-Control': 'no-cache',
      },
>>>>>>> 8b31c32c
    },
    
    cache: {
      type: 'filesystem',
      cacheDirectory: path.resolve(__dirname, '../../node_modules/.cache/webpack'),
<<<<<<< HEAD
      buildDependencies: {
        config: [__filename]
      }
    },
    
    performance: {
      maxAssetSize: 512000,        // 500KB
      maxEntrypointSize: 512000,   // 500KB
      hints: isProduction ? 'warning' : false,
      assetFilter: (assetFilename) => {
        return !/(\.map$|\.json$|\.txt$)/.test(assetFilename);
      }
    },
    
    devtool: isDevelopment ? 'eval-source-map' : 'source-map',
    
    stats: {
      preset: 'minimal',
      moduleTrace: true,
      errorDetails: true
    }
=======
      compression: 'gzip',
      hashAlgorithm: 'xxhash64',
      store: 'pack',
      buildDependencies: {
        config: [__filename],
      },
    },
    
    performance: {
      maxAssetSize: 512000,
      maxEntrypointSize: 512000,
      hints: isProduction ? 'warning' : false,
      assetFilter: (assetFilename) => {
        // Ignore source maps and compressed files for performance budgets
        return !assetFilename.endsWith('.map') && !assetFilename.endsWith('.gz');
      },
    },
    
    // Enable source maps for debugging
    devtool: isProduction ? 'source-map' : 'eval-source-map',
    
    // Optimization for build speed
    stats: {
      children: false,
      chunks: false,
      modules: false,
      reasons: false,
      usedExports: false,
      providedExports: false,
      optimizationBailout: false,
      errorDetails: true,
      cachedAssets: false,
    },
    
    // Node.js polyfills
    resolve: {
      fallback: {
        "crypto": require.resolve("crypto-browserify"),
        "stream": require.resolve("stream-browserify"),
        "buffer": require.resolve("buffer"),
        "process": require.resolve("process/browser"),
      },
    },
    
    experiments: {
      // Enable WebAssembly support
      asyncWebAssembly: true,
      // Enable top-level await
      topLevelAwait: true,
      // Enable module federation
      outputModule: true,
    },
>>>>>>> 8b31c32c
  };
};<|MERGE_RESOLUTION|>--- conflicted
+++ resolved
@@ -6,36 +6,23 @@
 const path = require('path');
 const HtmlWebpackPlugin = require('html-webpack-plugin');
 const { BundleAnalyzerPlugin } = require('webpack-bundle-analyzer');
-<<<<<<< HEAD
 const CompressionPlugin = require('compression-webpack-plugin');
 const WorkboxPlugin = require('workbox-webpack-plugin');
-
-module.exports = (env, argv) => {
-  const isProduction = argv.mode === 'production';
-  const isDevelopment = !isProduction;
-=======
-const WorkboxPlugin = require('workbox-webpack-plugin');
-const CompressionPlugin = require('compression-webpack-plugin');
 const TerserPlugin = require('terser-webpack-plugin');
 const CssMinimizerPlugin = require('css-minimizer-webpack-plugin');
 
 module.exports = (env, argv) => {
   const isProduction = argv.mode === 'production';
+  const isDevelopment = !isProduction;
   const isAnalyze = process.env.ANALYZE === 'true';
->>>>>>> 8b31c32c
-  
+
   return {
     entry: {
       main: './src/index.tsx',
       vendor: ['react', 'react-dom', '@mui/material'],
       scientific: './src/scientific/index.ts',
       spatial: './src/spatial/index.ts',
-<<<<<<< HEAD
-      agents: './src/agents/index.ts',
-      plugins: './src/plugins/index.ts'
-=======
       agents: './src/agents/index.ts'
->>>>>>> 8b31c32c
     },
     
     output: {
@@ -49,44 +36,12 @@
       assetModuleFilename: 'assets/[name].[contenthash:8][ext]',
       clean: true,
       publicPath: '/',
-<<<<<<< HEAD
-      crossOriginLoading: 'anonymous'
-=======
-      // Enable module federation for micro-frontend architecture
       uniqueName: 'yur-framework',
-      // Optimize for HTTP/2 multiplexing
       chunkLoadTimeout: 30000,
->>>>>>> 8b31c32c
     },
     
     optimization: {
       minimize: isProduction,
-<<<<<<< HEAD
-      splitChunks: {
-        chunks: 'all',
-        minSize: 20000,
-        maxSize: 244000,
-        cacheGroups: {
-          // Vendor libraries
-          vendor: {
-            test: /[\\/]node_modules[\\/]/,
-            name: 'vendors',
-            chunks: 'all',
-            priority: 10,
-            reuseExistingChunk: true
-          },
-          // React ecosystem
-          react: {
-            test: /[\\/]node_modules[\\/](react|react-dom|react-router)[\\/]/,
-            name: 'react',
-            chunks: 'all',
-            priority: 20
-          },
-          // Three.js and 3D libraries
-          threejs: {
-            test: /[\\/]node_modules[\\/](three|@react-three)[\\/]/,
-            name: 'threejs',
-=======
       minimizer: [
         new TerserPlugin({
           terserOptions: {
@@ -160,24 +115,10 @@
           utilsVendor: {
             test: /[\\/]node_modules[\\/](axios|lodash|moment|date-fns)[\\/]/,
             name: 'utils-vendor',
->>>>>>> 8b31c32c
             chunks: 'all',
             priority: 20,
             enforce: true,
           },
-<<<<<<< HEAD
-          // Material-UI components
-          mui: {
-            test: /[\\/]node_modules[\\/]@mui[\\/]/,
-            name: 'mui',
-            chunks: 'all',
-            priority: 15
-          },
-          // Scientific computing libraries
-          scientific: {
-            test: /[\\/](src[\\/]scientific|node_modules[\\/](d3|plotly))[\\/]/,
-            name: 'scientific',
-=======
           // Application modules
           scientific: {
             test: /[\\/]src[\\/]scientific[\\/]/,
@@ -196,30 +137,10 @@
           agents: {
             test: /[\\/]src[\\/]agents[\\/]/,
             name: 'agents-app',
->>>>>>> 8b31c32c
             chunks: 'all',
             priority: 15,
             minChunks: 1,
           },
-<<<<<<< HEAD
-          // Spatial computing components
-          spatial: {
-            test: /[\\/]src[\\/]spatial[\\/]/,
-            name: 'spatial',
-            chunks: 'all',
-            priority: 15
-          },
-          // Agent framework
-          agents: {
-            test: /[\\/](src[\\/]agents|agent-framework)[\\/]/,
-            name: 'agents',
-            chunks: 'all',
-            priority: 15
-          },
-          // Common utilities
-=======
-          // Common application code
->>>>>>> 8b31c32c
           common: {
             test: /[\\/]src[\\/](components|utils|hooks)[\\/]/,
             name: 'common-app',
@@ -232,34 +153,17 @@
             test: /[\\/]node_modules[\\/]/,
             name: 'vendors',
             chunks: 'all',
-<<<<<<< HEAD
-            name: 'common',
             priority: 5,
-            reuseExistingChunk: true
-          }
+            minChunks: 1,
+          },
         }
       },
       runtimeChunk: {
-        name: 'runtime'
+        name: entrypoint => `runtime-${entrypoint.name}`,
       },
       usedExports: true,
       sideEffects: false,
-      moduleIds: 'deterministic',
-      chunkIds: 'deterministic'
-=======
-            priority: 5,
-            minChunks: 1,
-          },
-        }
-      },
-      runtimeChunk: {
-        name: entrypoint => `runtime-${entrypoint.name}`,
-      },
-      usedExports: true,
-      sideEffects: false,
-      // Enable module concatenation
       concatenateModules: true,
-      // Tree shaking optimizations
       providedExports: true,
     },
     
@@ -275,10 +179,14 @@
         '@hooks': path.resolve(__dirname, '../../frontend/src/hooks'),
         '@types': path.resolve(__dirname, '../../frontend/src/types'),
       },
-      // Resolve optimization
       symlinks: false,
       cacheWithContext: false,
->>>>>>> 8b31c32c
+      fallback: {
+        "crypto": require.resolve("crypto-browserify"),
+        "stream": require.resolve("stream-browserify"),
+        "buffer": require.resolve("buffer"),
+        "process": require.resolve("process/browser"),
+      }
     },
     
     module: {
@@ -287,19 +195,6 @@
           test: /\.(ts|tsx)$/,
           use: [
             {
-<<<<<<< HEAD
-              loader: 'ts-loader',
-              options: {
-                transpileOnly: isDevelopment,
-                compilerOptions: {
-                  noEmit: false,
-                  sourceMap: isDevelopment
-                }
-              }
-            }
-          ],
-          exclude: /node_modules/
-=======
               loader: 'babel-loader',
               options: {
                 presets: [
@@ -323,7 +218,6 @@
                     regenerator: true,
                     useESModules: true,
                   }],
-                  // Tree shaking for imports
                   ['babel-plugin-import', {
                     libraryName: '@mui/material',
                     libraryDirectory: '',
@@ -337,7 +231,6 @@
             },
           ],
           exclude: /node_modules/,
->>>>>>> 8b31c32c
         },
         {
           test: /\.css$/,
@@ -346,18 +239,6 @@
             {
               loader: 'css-loader',
               options: {
-<<<<<<< HEAD
-                sourceMap: isDevelopment,
-                modules: {
-                  auto: true,
-                  localIdentName: isProduction 
-                    ? '[hash:base64:8]' 
-                    : '[name]__[local]--[hash:base64:5]'
-                }
-              }
-            }
-          ]
-=======
                 importLoaders: 1,
                 modules: {
                   auto: true,
@@ -379,83 +260,33 @@
               },
             },
           ],
->>>>>>> 8b31c32c
         },
         {
           test: /\.(png|jpg|jpeg|gif|svg)$/,
           type: 'asset',
           parser: {
             dataUrlCondition: {
-<<<<<<< HEAD
-              maxSize: 8192 // 8kb
-            }
-          },
-          generator: {
-            filename: 'assets/images/[name].[contenthash:8][ext]'
-          }
-=======
               maxSize: 8 * 1024, // 8kb
             },
           },
           generator: {
             filename: 'assets/images/[name].[contenthash:8][ext]',
           },
->>>>>>> 8b31c32c
         },
         {
           test: /\.(woff|woff2|eot|ttf|otf)$/,
           type: 'asset/resource',
           generator: {
-<<<<<<< HEAD
-            filename: 'assets/fonts/[name].[contenthash:8][ext]'
-          }
-=======
             filename: 'assets/fonts/[name].[contenthash:8][ext]',
           },
->>>>>>> 8b31c32c
         },
         {
           test: /\.(gltf|glb|obj|fbx)$/,
           type: 'asset/resource',
           generator: {
-<<<<<<< HEAD
-            filename: 'assets/3d/[name].[contenthash:8][ext]'
-          }
-        },
-        {
-          test: /\.(mp4|webm|ogg|mp3|wav|flac|aac)$/,
-          type: 'asset/resource',
-          generator: {
-            filename: 'assets/media/[name].[contenthash:8][ext]'
-          }
-        }
-      ]
-    },
-    
-    resolve: {
-      extensions: ['.tsx', '.ts', '.js', '.jsx'],
-      alias: {
-        '@': path.resolve(__dirname, '../../frontend/src'),
-        '@scientific': path.resolve(__dirname, '../../frontend/src/scientific'),
-        '@spatial': path.resolve(__dirname, '../../frontend/src/spatial'),
-        '@components': path.resolve(__dirname, '../../frontend/src/components'),
-        '@agents': path.resolve(__dirname, '../../agent-framework'),
-        '@yur-os': path.resolve(__dirname, '../../yur-os'),
-        '@plugins': path.resolve(__dirname, '../../plugins'),
-        '@core': path.resolve(__dirname, '../../core')
-      },
-      fallback: {
-        "crypto": require.resolve("crypto-browserify"),
-        "stream": require.resolve("stream-browserify"),
-        "buffer": require.resolve("buffer")
-      }
-    },
-    
-=======
             filename: 'assets/3d/[name].[contenthash:8][ext]',
           },
         },
-        // Web Workers
         {
           test: /\.worker\.(js|ts)$/,
           use: {
@@ -468,7 +299,6 @@
       ]
     },
     
->>>>>>> 8b31c32c
     plugins: [
       new HtmlWebpackPlugin({
         template: './public/index.html',
@@ -483,39 +313,23 @@
           keepClosingSlash: true,
           minifyJS: true,
           minifyCSS: true,
-<<<<<<< HEAD
-          minifyURLs: true
-        } : false
-=======
           minifyURLs: true,
         } : false,
-        // Preload critical chunks
         chunks: ['runtime-main', 'react-vendor', 'ui-vendor', 'main'],
         chunksSortMode: 'manual',
->>>>>>> 8b31c32c
       }),
       
-      // Service Worker for caching
       ...(isProduction ? [
         new WorkboxPlugin.GenerateSW({
           clientsClaim: true,
           skipWaiting: true,
-<<<<<<< HEAD
-          maximumFileSizeToCacheInBytes: 5 * 1024 * 1024, // 5MB
-=======
->>>>>>> 8b31c32c
           runtimeCaching: [
             {
               urlPattern: /^https:\/\/fonts\.googleapis\.com/,
               handler: 'StaleWhileRevalidate',
               options: {
-<<<<<<< HEAD
-                cacheName: 'google-fonts-stylesheets'
-              }
-=======
                 cacheName: 'google-fonts-stylesheets',
               },
->>>>>>> 8b31c32c
             },
             {
               urlPattern: /^https:\/\/fonts\.gstatic\.com/,
@@ -523,22 +337,6 @@
               options: {
                 cacheName: 'google-fonts-webfonts',
                 expiration: {
-<<<<<<< HEAD
-                  maxEntries: 30,
-                  maxAgeSeconds: 60 * 60 * 24 * 365 // 1 year
-                }
-              }
-            },
-            {
-              urlPattern: /\.(?:js|css|html)$/,
-              handler: 'StaleWhileRevalidate',
-              options: {
-                cacheName: 'static-resources'
-              }
-            },
-            {
-              urlPattern: /\.(?:png|jpg|jpeg|svg|gif|webp)$/,
-=======
                   maxAgeSeconds: 60 * 60 * 24 * 365, // 1 year
                 },
               },
@@ -552,126 +350,57 @@
             },
             {
               urlPattern: /\.(?:png|jpg|jpeg|svg|gif)$/,
->>>>>>> 8b31c32c
               handler: 'CacheFirst',
               options: {
                 cacheName: 'images',
                 expiration: {
                   maxEntries: 100,
-<<<<<<< HEAD
-                  maxAgeSeconds: 60 * 60 * 24 * 30 // 30 days
-                }
-              }
-            }
-          ]
-        })
-=======
                   maxAgeSeconds: 60 * 60 * 24 * 30, // 30 days
                 },
               },
             },
           ],
         }),
->>>>>>> 8b31c32c
-      ] : []),
-      
-      // Compression
-      ...(isProduction ? [
         new CompressionPlugin({
           algorithm: 'gzip',
           test: /\.(js|css|html|svg)$/,
           threshold: 8192,
-<<<<<<< HEAD
-          minRatio: 0.8
-        })
-      ] : []),
-      
-      // Bundle analyzer
-      ...(process.env.ANALYZE ? [
-        new BundleAnalyzerPlugin({
-          analyzerMode: 'static',
-          openAnalyzer: false,
-          reportFilename: '../reports/bundle-report.html'
-        })
-      ] : [])
-=======
           minRatio: 0.8,
         }),
       ] : []),
       
-      // Bundle analyzer
       ...(isAnalyze ? [
         new BundleAnalyzerPlugin({
           analyzerMode: 'server',
           openAnalyzer: true,
         }),
       ] : []),
->>>>>>> 8b31c32c
     ],
     
     devServer: {
       static: {
         directory: path.join(__dirname, '../../frontend/public'),
-<<<<<<< HEAD
-        publicPath: '/'
-=======
         publicPath: '/',
->>>>>>> 8b31c32c
       },
       compress: true,
       port: 3000,
       hot: true,
       historyApiFallback: true,
-<<<<<<< HEAD
-      open: false,
-      allowedHosts: 'all',
-      headers: {
-        'Access-Control-Allow-Origin': '*',
-        'Access-Control-Allow-Methods': 'GET, POST, PUT, DELETE, PATCH, OPTIONS',
-        'Access-Control-Allow-Headers': 'X-Requested-With, content-type, Authentication'
-      }
-=======
       client: {
         overlay: {
           errors: true,
           warnings: false,
         },
       },
-      // HTTP/2 support
       http2: true,
-      // Enable caching headers
       headers: {
         'Cache-Control': 'no-cache',
       },
->>>>>>> 8b31c32c
     },
     
     cache: {
       type: 'filesystem',
       cacheDirectory: path.resolve(__dirname, '../../node_modules/.cache/webpack'),
-<<<<<<< HEAD
-      buildDependencies: {
-        config: [__filename]
-      }
-    },
-    
-    performance: {
-      maxAssetSize: 512000,        // 500KB
-      maxEntrypointSize: 512000,   // 500KB
-      hints: isProduction ? 'warning' : false,
-      assetFilter: (assetFilename) => {
-        return !/(\.map$|\.json$|\.txt$)/.test(assetFilename);
-      }
-    },
-    
-    devtool: isDevelopment ? 'eval-source-map' : 'source-map',
-    
-    stats: {
-      preset: 'minimal',
-      moduleTrace: true,
-      errorDetails: true
-    }
-=======
       compression: 'gzip',
       hashAlgorithm: 'xxhash64',
       store: 'pack',
@@ -685,15 +414,12 @@
       maxEntrypointSize: 512000,
       hints: isProduction ? 'warning' : false,
       assetFilter: (assetFilename) => {
-        // Ignore source maps and compressed files for performance budgets
         return !assetFilename.endsWith('.map') && !assetFilename.endsWith('.gz');
       },
     },
     
-    // Enable source maps for debugging
     devtool: isProduction ? 'source-map' : 'eval-source-map',
     
-    // Optimization for build speed
     stats: {
       children: false,
       chunks: false,
@@ -706,24 +432,10 @@
       cachedAssets: false,
     },
     
-    // Node.js polyfills
-    resolve: {
-      fallback: {
-        "crypto": require.resolve("crypto-browserify"),
-        "stream": require.resolve("stream-browserify"),
-        "buffer": require.resolve("buffer"),
-        "process": require.resolve("process/browser"),
-      },
-    },
-    
     experiments: {
-      // Enable WebAssembly support
       asyncWebAssembly: true,
-      // Enable top-level await
       topLevelAwait: true,
-      // Enable module federation
       outputModule: true,
     },
->>>>>>> 8b31c32c
   };
 };